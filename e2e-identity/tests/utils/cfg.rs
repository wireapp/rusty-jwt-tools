use std::{
    collections::{hash_map::RandomState, HashMap},
    net::SocketAddr,
};

use jwt_simple::prelude::*;
use rand::random;
use testcontainers::clients::Cli;

use rusty_acme::prelude::{AcmeAccount, AcmeAuthz, AcmeChallenge, AcmeDirectory, AcmeFinalize, AcmeOrder};
use rusty_jwt_tools::{jwk::TryIntoJwk, prelude::*};

use crate::utils::{
    ctx::ctx_store_http_client,
    display::TestDisplay,
    docker::{
        dex::{DexCfg, DexImage, DexServer},
        keycloak::{KeycloakCfg, KeycloakImage, KeycloakServer},
        ldap::{LdapCfg, LdapImage, LdapServer},
        stepca::{AcmeServer, CaCfg, StepCaImage},
    },
    rand_base64_str, rand_str,
    wire_server::{oidc::OidcCfg, OauthCfg, WireServer},
    TestResult,
};

pub struct E2eTest<'a> {
    pub display_name: String,
    pub domain: String,
    pub team: Option<String>,
    pub device_id: u64,
    pub sub: ClientId,
    pub handle: String,
    pub ldap_cfg: LdapCfg,
    pub dex_cfg: DexCfg,
    pub keycloak_cfg: KeycloakCfg,
    pub ca_cfg: CaCfg,
    pub oauth_cfg: OauthCfg,
    pub backend_kp: Pem,
    pub alg: JwsAlgorithm,
    pub hash_alg: HashAlgorithm,
    pub acme_kp: Pem,
    pub client_kp: Pem,
    pub acme_jwk: Jwk,
    pub is_demo: bool,
    pub display: TestDisplay,
    pub wire_server: Option<WireServer>,
    pub ldap_server: Option<LdapServer<'a>>,
    pub keycloak_server: Option<KeycloakServer<'a>>,
    pub dex_server: Option<DexServer<'a>>,
    pub acme_server: Option<AcmeServer<'a>>,
    pub oidc_cfg: Option<OidcCfg>,
    pub client: reqwest::Client,
    pub oidc_provider: OidcProvider,
}

#[derive(Debug, Clone, Copy, Eq, PartialEq)]
pub enum OidcProvider {
    Dex,
    Keycloak,
    Google,
}

unsafe impl<'a> Send for E2eTest<'a> {}
unsafe impl<'a> Sync for E2eTest<'a> {}

impl<'a> E2eTest<'a> {
    const STEPCA_HOST: &'static str = "stepca";
    const LDAP_HOST: &'static str = "ldap";
    const WIRE_HOST: &'static str = "wire.com";

    pub fn default_template(org: &str) -> String {
        // we use '{' to escape '{'. That's why we sometimes have 4: this uses handlebars template
        format!(
            r#"{{
        	"subject": {{
        	    "organization": "{org}",
        	    "commonName": {{{{ toJson .Oidc.name }}}}
        	}},
<<<<<<< HEAD
        	"uris": [{{{{ toJson .Oidc.handle }}}}, {{{{ toJson .Dpop.sub }}}}],
=======
        	"uris": [{{{{ toJson .Oidc.preferred_username }}}}, {{{{ toJson .Dpop.sub }}}}],
>>>>>>> 09b9245f
        	"keyUsage": ["digitalSignature"],
        	"extKeyUsage": ["clientAuth"]
        }}"#
        )
    }

    pub fn new() -> Self {
        Self::new_internal(false, JwsAlgorithm::Ed25519, OidcProvider::Keycloak)
    }

    pub fn new_demo() -> Self {
        Self::new_internal(true, JwsAlgorithm::Ed25519, OidcProvider::Keycloak)
    }

    pub fn new_internal(is_demo: bool, alg: JwsAlgorithm, oidc_provider: OidcProvider) -> Self {
        let idp_host = match oidc_provider {
            OidcProvider::Dex => "dex",
            OidcProvider::Keycloak => "keycloak",
            OidcProvider::Google => "",
        };
        let hosts = [idp_host, Self::STEPCA_HOST, Self::LDAP_HOST, Self::WIRE_HOST];
        let [idp_host, ca_host, ldap_host, domain] = if is_demo {
            hosts.map(|h| h.to_string())
        } else {
            hosts.map(|h| format!("{h}.{}", rand_str(6).to_lowercase()))
        };

        let (firstname, lastname) = ("Alice", "Smith");
        let display_name = format!("{firstname} {lastname}");
        let wire_user_id = uuid::Uuid::new_v4();
        let wire_client_id = random::<u64>();
        let sub = ClientId::try_new(wire_user_id.to_string(), wire_client_id, &domain).unwrap();
        let (handle, team, password) = ("alice_wire", "wire", "foo");
        let qualified_handle = Handle::from(handle).try_to_qualified(&domain).unwrap();
        let email = format!("alicesmith@{domain}");
        let audience = "wireapp";
        let client_secret = rand_base64_str(24);
        let idp_host_port = portpicker::pick_unused_port().unwrap();
        let idp_base = format!("http://{idp_host}");
        let (issuer, jwks_uri) = match oidc_provider {
            OidcProvider::Dex => {
                // this will be called from Docker network so we don't want to use the host port
                let docker_port = DexImage::PORT;
                (
                    format!("{idp_base}:{idp_host_port}/dex"),
                    format!("{idp_base}:{docker_port}/dex/keys"),
                )
            }
            OidcProvider::Keycloak => {
                let realm = KeycloakImage::REALM;
                // this will be called from Docker network so we don't want to use the host port
                let docker_port = KeycloakImage::HTTP_PORT;
                (
                    format!("{idp_base}:{idp_host_port}/realms/{realm}"),
                    format!("{idp_base}:{docker_port}/realms/{realm}/protocol/openid-connect/certs",),
                )
            }
            OidcProvider::Google => (
                "https://accounts.google.com".to_string(),
                "https://www.googleapis.com/oauth2/v3/certs".to_string(),
            ),
        };

        let (client_kp, sign_key, backend_kp, acme_kp, acme_jwk) = match alg {
            JwsAlgorithm::Ed25519 => {
                let client_kp = Ed25519KeyPair::generate();
                let backend_kp = Ed25519KeyPair::generate();
                let acme_kp = Ed25519KeyPair::generate();
                (
                    Pem::from(client_kp.to_pem()),
                    backend_kp.public_key().to_pem(),
                    Pem::from(backend_kp.to_pem()),
                    Pem::from(acme_kp.to_pem()),
                    acme_kp.public_key().try_into_jwk().unwrap(),
                )
            }
            JwsAlgorithm::P256 => {
                let client_kp = ES256KeyPair::generate();
                let backend_kp = ES256KeyPair::generate();
                let acme_kp = ES256KeyPair::generate();
                (
                    Pem::from(client_kp.to_pem().unwrap()),
                    backend_kp.public_key().to_pem().unwrap(),
                    Pem::from(backend_kp.to_pem().unwrap()),
                    Pem::from(acme_kp.to_pem().unwrap()),
                    acme_kp.public_key().try_into_jwk().unwrap(),
                )
            }
            JwsAlgorithm::P384 => {
                let client_kp = ES384KeyPair::generate();
                let backend_kp = ES384KeyPair::generate();
                let acme_kp = ES384KeyPair::generate();
                (
                    Pem::from(client_kp.to_pem().unwrap()),
                    backend_kp.public_key().to_pem().unwrap(),
                    Pem::from(backend_kp.to_pem().unwrap()),
                    Pem::from(acme_kp.to_pem().unwrap()),
                    acme_kp.public_key().try_into_jwk().unwrap(),
                )
            }
        };

        let hash_alg = HashAlgorithm::SHA256;
        let display = TestDisplay::new(format!("{:?} - {:?}", alg, hash_alg), false);
        let template = Self::default_template(&domain);

        Self {
            domain: domain.to_string(),
            display_name: display_name.to_string(),
            device_id: wire_client_id,
            sub: sub.clone(),
            handle: handle.to_string(),
            team: Some(team.to_string()),
            ldap_cfg: LdapCfg {
                host: ldap_host.to_string(),
                display_name: display_name.to_string(),
                handle: qualified_handle.to_string(),
                email: email.clone(),
                password: password.to_string(),
                domain: domain.to_string(),
                sub: sub.to_uri(),
            },
            dex_cfg: DexCfg {
                host: idp_host.clone(),
                ldap_host,
                host_port: idp_host_port,
                issuer: issuer.to_string(),
                client_id: audience.to_string(),
                client_secret: client_secret.to_string(),
                domain,
            },
            keycloak_cfg: KeycloakCfg {
                oauth_client_id: audience.to_string(),
                http_host_port: idp_host_port,
                https_host_port: portpicker::pick_unused_port().unwrap(),
                host: idp_host,
                firstname: firstname.to_string(),
                lastname: lastname.to_string(),
                username: qualified_handle.to_string(),
                email,
                password: password.to_string(),
            },
            ca_cfg: CaCfg {
                sign_key,
                issuer,
                audience: audience.to_string(),
                jwks_uri,
                dpop_target_uri: None,
                template: serde_json::json!({ "template": template }),
                host: ca_host,
            },
            oauth_cfg: OauthCfg {
                issuer_uri: "".to_string(),
                client_id: audience.to_string(),
                client_secret,
                redirect_uri: "".to_string(),
            },
            alg,
            hash_alg,
            client_kp,
            acme_kp,
            acme_jwk,
            backend_kp,
            display,
            wire_server: None,
            ldap_server: None,
            dex_server: None,
            keycloak_server: None,
            acme_server: None,
            oidc_cfg: None,
            is_demo,
            client: reqwest::Client::new(),
            oidc_provider,
        }
    }

    pub async fn start(mut self, docker: &'a Cli) -> E2eTest<'a> {
        if self.is_demo {
            TestDisplay::clear();
            self.display.set_active();
        }

        // wire-server
        let (wire_server_host, wire_server_port, redirect) = match self.oidc_provider {
            OidcProvider::Dex | OidcProvider::Keycloak => {
                (self.domain.clone(), portpicker::pick_unused_port().unwrap(), "callback")
            }
            // need to use a fixed port for Google in order to have a constant redirect_uri
            OidcProvider::Google => ("localhost".to_string(), 9090, "callback-google"),
        };
        let wire_server = WireServer::run_on_port(wire_server_port).await;

        let wire_server_uri = format!("http://{wire_server_host}:{wire_server_port}");
        let redirect_uri = format!("{wire_server_uri}/{redirect}");

        let mut dns_mappings = HashMap::<String, SocketAddr, RandomState>::new();

        // start OIDC server
        match self.oidc_provider {
            OidcProvider::Dex => {
                // LDAP (required by Dex)
                let ldap_server = LdapImage::run(docker, self.ldap_cfg.clone());
                self.ldap_server = Some(ldap_server);

                // Dex (OIDC provider)
                let dex_server = DexImage::run(docker, self.dex_cfg.clone(), redirect_uri.clone());
                dns_mappings.insert(self.dex_cfg.host.clone(), dex_server.socket);
                self.dex_server = Some(dex_server);
            }
            OidcProvider::Keycloak => {
                let keycloak_server = KeycloakImage::run(docker, self.keycloak_cfg.clone(), redirect_uri.clone()).await;
                dns_mappings.insert(self.keycloak_cfg.host.clone(), keycloak_server.socket);
                self.keycloak_server = Some(keycloak_server);
            }
            OidcProvider::Google => {}
        }

        // start ACME server
        let template = r#"{{.DeviceID}}"#;
        let dpop_target_uri = format!("{wire_server_uri}/clients/{template}/access-token");
        self.ca_cfg.dpop_target_uri = Some(dpop_target_uri);
        // Acme server
        let acme_server = StepCaImage::run(docker, self.ca_cfg.clone());

        // configure http client custom dns resolution for this test
        // this helps having domain names in request URIs instead of 'localhost:{port}'
        dns_mappings.insert(self.ca_cfg.host.clone(), acme_server.socket);
        dns_mappings.insert(self.domain.clone(), wire_server.socket);

        ctx_store_http_client(&dns_mappings);

        // configure the http client for our tests
        let mut client_builder = default_http_client()
            // to get mTLS connection accepted by acme server
            .add_root_certificate(acme_server.ca_cert.clone());

        // add DNS mapping
        for (host, socket) in &dns_mappings {
            client_builder = client_builder.resolve_to_addrs(host, &vec![*socket][..]);
        }

        self.client = client_builder.build().unwrap();

        let oidc_cfg = self.fetch_oidc_cfg().await;
        self.dex_cfg.issuer = oidc_cfg.issuer.clone();
        self.ca_cfg.issuer = oidc_cfg.issuer.clone();
        let issuer_uri = oidc_cfg.issuer_uri.as_ref().unwrap().trim_end_matches('/').to_string();
        self.oauth_cfg.issuer_uri = issuer_uri;
        self.oauth_cfg.redirect_uri = redirect_uri;
        self.oidc_cfg = Some(oidc_cfg);

        self.acme_server = Some(acme_server);
        self.wire_server = Some(wire_server);

        self
    }

    pub async fn fetch_oidc_cfg(&self) -> OidcCfg {
        let authz_server_uri = match self.oidc_provider {
            OidcProvider::Dex => self.dex_authorization_server_uri(),
            OidcProvider::Keycloak => self.keycloak_server.as_ref().unwrap().http_uri.clone(),
            OidcProvider::Google => "https://accounts.google.com".to_string(),
        };
        let uri = match self.oidc_provider {
            OidcProvider::Dex => format!("{authz_server_uri}/dex/.well-known/openid-configuration"),
            OidcProvider::Keycloak => {
                format!(
                    "{authz_server_uri}/realms/{}/.well-known/openid-configuration",
                    KeycloakImage::REALM
                )
            }
            OidcProvider::Google => "https://accounts.google.com/.well-known/openid-configuration".to_string(),
        };
        let resp = self.client.get(&uri).send().await.unwrap();
        let mut cfg = resp.json::<OidcCfg>().await.unwrap();
        cfg.set_issuer_uri(&authz_server_uri);
        cfg
    }

    pub fn wire_server_uri(&self) -> String {
        let port = self.wire_server.as_ref().unwrap().port;
        format!("http://{}:{port}", self.domain)
    }

    pub fn issuer_uri(&self) -> String {
        self.oidc_cfg
            .as_ref()
            .and_then(|c| c.issuer_uri.as_ref())
            .unwrap()
            .to_string()
    }

    pub fn redirect_uri(&self) -> String {
        format!("{}/callback", self.wire_server_uri())
    }

    pub fn dex_authorization_server_uri(&self) -> String {
        self.dex_server.as_ref().unwrap().uri.clone()
    }

    pub async fn fetch_acme_root_ca(&self) -> String {
        #[derive(serde::Deserialize)]
        struct SmallStepRootsResponse {
            crts: Vec<String>,
        }

        let base_url = &self.acme_server.as_ref().unwrap().uri;
        let url = format!("{base_url}/roots");
        let resp = self.client.get(&url).send().await.unwrap();
        let certs = resp.json::<SmallStepRootsResponse>().await.unwrap();
        certs.crts.first().unwrap().to_string()
    }
}

impl std::ops::Deref for E2eTest<'_> {
    type Target = TestDisplay;

    fn deref(&self) -> &Self::Target {
        &self.display
    }
}

impl std::ops::DerefMut for E2eTest<'_> {
    fn deref_mut(&mut self) -> &mut Self::Target {
        &mut self.display
    }
}

pub fn default_http_client() -> reqwest::ClientBuilder {
    let timeout = core::time::Duration::from_secs(5);
    reqwest::ClientBuilder::new()
        .timeout(timeout)
        .connect_timeout(timeout)
        .connection_verbose(true)
        .danger_accept_invalid_certs(true)
}

pub type E2eT = E2eTest<'static>;
pub type FlowResp<T> = std::pin::Pin<Box<dyn std::future::Future<Output = TestResult<(E2eT, T)>>>>;
pub type Flow<P, R> = Box<dyn FnOnce(E2eT, P) -> FlowResp<R>>;

pub struct EnrollmentFlow {
    pub acme_directory: Flow<(), AcmeDirectory>,
    pub get_acme_nonce: Flow<AcmeDirectory, String>,
    pub new_account: Flow<(AcmeDirectory, String), (AcmeAccount, String)>,
    pub new_order: Flow<(AcmeDirectory, AcmeAccount, String), (AcmeOrder, url::Url, String)>,
    pub new_authz: Flow<(AcmeAccount, AcmeOrder, String), (AcmeAuthz, String)>,
    pub extract_challenges: Flow<AcmeAuthz, (AcmeChallenge, AcmeChallenge)>,
    pub get_wire_server_nonce: Flow<(), BackendNonce>,
    pub create_dpop_token: Flow<(AcmeChallenge, BackendNonce, QualifiedHandle, Team, core::time::Duration), String>,
    pub get_access_token: Flow<(AcmeChallenge, String), String>,
    pub verify_dpop_challenge: Flow<(AcmeAccount, AcmeChallenge, String, String), String>,
    pub fetch_id_token: Flow<(AcmeChallenge, String), String>,
    pub verify_oidc_challenge: Flow<(AcmeAccount, AcmeChallenge, String, String), String>,
    pub verify_order_status: Flow<(AcmeAccount, url::Url, String), (AcmeOrder, String)>,
    pub finalize: Flow<(AcmeAccount, AcmeOrder, String), (AcmeFinalize, String)>,
    pub get_x509_certificates: Flow<(AcmeAccount, AcmeFinalize, AcmeOrder, String), ()>,
}

impl Default for EnrollmentFlow {
    fn default() -> Self {
        Self {
            acme_directory: Box::new(|mut test, _| {
                Box::pin(async move {
                    let directory = test.get_acme_directory().await?;
                    Ok((test, directory))
                })
            }),
            get_acme_nonce: Box::new(|mut test, directory| {
                Box::pin(async move {
                    let previous_nonce = test.get_acme_nonce(&directory).await?;
                    Ok((test, previous_nonce))
                })
            }),
            new_account: Box::new(|mut test, (directory, previous_nonce)| {
                Box::pin(async move {
                    let (account, previous_nonce) = test.new_account(&directory, previous_nonce).await?;
                    Ok((test, (account, previous_nonce)))
                })
            }),
            new_order: Box::new(|mut test, (directory, account, previous_nonce)| {
                Box::pin(async move {
                    let (order, order_url, previous_nonce) =
                        test.new_order(&directory, &account, previous_nonce).await?;
                    Ok((test, (order, order_url, previous_nonce)))
                })
            }),
            new_authz: Box::new(|mut test, (account, order, previous_nonce)| {
                Box::pin(async move {
                    let (authz, previous_nonce) = test.new_authz(&account, order, previous_nonce).await?;
                    Ok((test, (authz, previous_nonce)))
                })
            }),
            extract_challenges: Box::new(|mut test, authz| {
                Box::pin(async move {
                    let (dpop_chall, oidc_chall) = test.extract_challenges(authz)?;
                    Ok((test, (dpop_chall, oidc_chall)))
                })
            }),
            get_wire_server_nonce: Box::new(|mut test, _| {
                Box::pin(async move {
                    let backend_nonce = test.get_wire_server_nonce().await?;
                    Ok((test, backend_nonce))
                })
            }),
            create_dpop_token: Box::new(|mut test, (dpop_chall, backend_nonce, handle, team, expiry)| {
                Box::pin(async move {
                    let client_dpop_token = test
                        .create_dpop_token(&dpop_chall, backend_nonce, handle, team, expiry)
                        .await?;
                    Ok((test, client_dpop_token))
                })
            }),
            get_access_token: Box::new(|mut test, (dpop_chall, client_dpop_token)| {
                Box::pin(async move {
                    let access_token = test.get_access_token(&dpop_chall, client_dpop_token).await?;
                    Ok((test, access_token))
                })
            }),
            verify_dpop_challenge: Box::new(|mut test, (account, dpop_chall, access_token, previous_nonce)| {
                Box::pin(async move {
                    let previous_nonce = test
                        .verify_dpop_challenge(&account, dpop_chall, access_token, previous_nonce)
                        .await?;
                    Ok((test, previous_nonce))
                })
            }),
            fetch_id_token: Box::new(|mut test, (oidc_chall, keyauth)| {
                Box::pin(async move {
                    let id_token = test.fetch_id_token(&oidc_chall, keyauth).await?;
                    Ok((test, id_token))
                })
            }),
            verify_oidc_challenge: Box::new(|mut test, (account, oidc_chall, id_token, previous_nonce)| {
                Box::pin(async move {
                    let previous_nonce = test
                        .verify_oidc_challenge(&account, oidc_chall, id_token, previous_nonce)
                        .await?;
                    Ok((test, previous_nonce))
                })
            }),
            verify_order_status: Box::new(|mut test, (account, order_url, previous_nonce)| {
                Box::pin(async move {
                    let (order, previous_nonce) = test.verify_order_status(&account, order_url, previous_nonce).await?;
                    Ok((test, (order, previous_nonce)))
                })
            }),
            finalize: Box::new(|mut test, (account, order, previous_nonce)| {
                Box::pin(async move {
                    let (finalize, previous_nonce) = test.finalize(&account, &order, previous_nonce).await?;
                    Ok((test, (finalize, previous_nonce)))
                })
            }),
            get_x509_certificates: Box::new(|mut test, (account, finalize, order, previous_nonce)| {
                Box::pin(async move {
                    test.get_x509_certificates(account, finalize, order, previous_nonce)
                        .await?;
                    Ok((test, ()))
                })
            }),
        }
    }
}<|MERGE_RESOLUTION|>--- conflicted
+++ resolved
@@ -77,11 +77,7 @@
         	    "organization": "{org}",
         	    "commonName": {{{{ toJson .Oidc.name }}}}
         	}},
-<<<<<<< HEAD
-        	"uris": [{{{{ toJson .Oidc.handle }}}}, {{{{ toJson .Dpop.sub }}}}],
-=======
         	"uris": [{{{{ toJson .Oidc.preferred_username }}}}, {{{{ toJson .Dpop.sub }}}}],
->>>>>>> 09b9245f
         	"keyUsage": ["digitalSignature"],
         	"extKeyUsage": ["clientAuth"]
         }}"#
